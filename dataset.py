--- conflicted
+++ resolved
@@ -59,11 +59,7 @@
             train=True,
             download=True,
             transform=transform)
-<<<<<<< HEAD
-        val_set = CIFAR10(
-=======
         val_dataset = CIFAR10(
->>>>>>> ea1aa010
             root=args.root,
             train=False,
             download=True,
